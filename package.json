{
  "name": "rigger",
  "description": "Javascript file parser and include engine",
  "author": "Damon Oehlman <damon.oehlman@sidelab.com>",
  "tags": [
    "build"
  ],
<<<<<<< HEAD
  "version": "0.4.6",
=======
  "version": "0.5.2",
>>>>>>> 40930265
  "bin": {
    "rig": "./bin/rig"
  },
  "engines": {
    "node": ">= 0.6.x < 0.9.0"
  },
  "dependencies": {
    "async": "0.2.x",
    "buildjs.core": "0.1.x",
    "debug": "*",
    "getit": "0.2.x",
    "underscore": "1.4.x"
  },
  "devDependencies": {
    "findit": "0.1.x",
    "mocha": "1.8.x",
    "mkdirp": "0.3.x",
    "rigger-collate": "0.5.x",
    "coffee-script": "1.5.0",
    "stylus": "0.32.1",
    "nib": "0.9.1",
    "pegjs": "0.7.x"
  },
  "repository": {
    "type": "git",
    "url": "git://github.com/buildjs/rigger.git"
  },
  "bugs": {
    "url": "http://github.com/buildjs/rigger/issues"
  },
  "scripts": {
    "test": "node_modules/mocha/bin/mocha"
  },
  "contributors": []
}<|MERGE_RESOLUTION|>--- conflicted
+++ resolved
@@ -5,11 +5,7 @@
   "tags": [
     "build"
   ],
-<<<<<<< HEAD
-  "version": "0.4.6",
-=======
   "version": "0.5.2",
->>>>>>> 40930265
   "bin": {
     "rig": "./bin/rig"
   },
